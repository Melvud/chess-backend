--- conflicted
+++ resolved
@@ -64,7 +64,6 @@
 # Создаем директорию для бинарников
 RUN mkdir -p ./bin
 
-<<<<<<< HEAD
 # Копируем Stockfish
 COPY --from=stockfish-downloader /stockfish/stockfish ./bin/stockfish
 
@@ -73,13 +72,6 @@
 
 # Проверяем, что файл существует и имеет права
 RUN ls -la ./bin/stockfish
-=======
-# Проверяем, что файл скопировался и имеет права на выполнение
-RUN ls -la ./bin/stockfish && file ./bin/stockfish
-
-# Копируем public (если есть дополнительные файлы)
-# COPY public ./public
->>>>>>> 6c43d94e
 
 # Переменные окружения по умолчанию
 ENV NODE_ENV=production
